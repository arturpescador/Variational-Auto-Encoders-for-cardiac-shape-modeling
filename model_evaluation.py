import numpy as np
import matplotlib.pyplot as plt
import torch 
from torch.utils.data import DataLoader
from torchvision import datasets, transforms
from scipy.stats import norm

import model as m
import preprocessing as pre

def visualize(vae_model, input_tensor, device, save=False, path=None):
    """
    Visualize the input and the output of the VAE model, runs the model on the input tensor.

    Parameters:
    -----------
    `vae_model` : VAE object, the trained VAE model
    `input` : tensor, the input images.
    `device` : torch.device, the device to use for predicting
    `save` : bool, whether to save the images or not
    `path` : str, the path to save the images
    """
    input = input_tensor.cpu().detach().numpy()
    output_tensor = vae_model.predict( input_tensor, device )
    output = output_tensor.cpu().detach().numpy()
    
    fig, axs = plt.subplots( 2, len(input), figsize=(len(input)*2, 4) )

    for i in range(0, len(input)):
        axs[0, i].imshow( np.moveaxis( input[i], [0,1,2], [2,0,1] )[:,:,1:] )
        axs[0, i].axis('off')
        axs[1, i].imshow( np.moveaxis( output[i], [0,1,2], [2,0,1] )[:,:,1:] )
        axs[1, i].axis('off')
    
    if save:
        plt.savefig(path+'images/input_output_lamb{}.png'.format(vae_model.lamb), dpi=300, bbox_inches='tight')
    plt.show()

def visualize_generated_images(generated_samples_tensor, save=False, path=None, lamb=None):
    """
    Visualize the generated samples.

    Parameters:
    -----------
    `generated_samples_tensor` : tensor, the generated samples.
    `save` : bool, whether to save the images or not
    `path` : str, the path to save the images
    `lamb` : float, the lambda value
    """
    generated_samples = generated_samples_tensor.cpu().detach().numpy()
    num_samples = generated_samples.shape[0]
    fig, axs = plt.subplots(1, num_samples, figsize=(num_samples * 2, 2))

    for i in range(num_samples):
        axs[i].imshow(np.moveaxis(generated_samples[i], [0, 1, 2], [2, 0, 1])[:,:,1:])
        axs[i].axis('off')

    if save:
        plt.savefig(path+'images/generated_lamb{}.png'.format(lamb), dpi=300, bbox_inches='tight')
    plt.show()

def plot_loss(train_loss, val_loss):
    """
    Plot the validation and test losses over epochs.
    
    Parameters:
    -----------
    `val_losses` : list, the validation losses over epochs.
    `test_losses` : list, the test losses over epochs.
    """
    epochs = len(train_loss)
    print("Total epochs: ", epochs)

    plt.plot(range(epochs), train_loss, label='train')
    plt.plot(range(epochs), val_loss, label='validation')
    plt.xlabel('Epochs')
    plt.ylabel('Loss')
    plt.title('Loss over Epochs')
    plt.legend()
    plt.show()

def save_loss(train_loss, val_loss, test_loss, path, filename_sufix):
    """
    Save the train and validation losses over epochs and test loss to a file.
    
    Parameters:
    -----------
    `val_losses` : list, the validation losses over epochs.
    `test_losses` : list, the final test loss.
    `path` : str, the path to save the file.
    `filename_sufix` : str, the filename sufix.
    """
    np.savez( path+'loss_'+filename_sufix, np.array(train_loss+val_loss+[test_loss]) )

def load_loss(path, filename_sufix):
    """
    Load the train and validation losses over epochs and test loss from a file.
    
    Parameters:
    -----------
    `path` : str, the path to load the file.
    `filename_sufix` : str, the filename sufix.

    Returns:
    --------
    `train_loss` : list, the train losses over epochs.
    `val_loss` : list, the validation losses over epochs.
    `test_loss` : float, the final test loss.
    """
    losses = np.load( path+'loss_'+filename_sufix+'.npz' )['arr_0'].tolist()
    test_loss = losses.pop()
    train_loss = losses[:len(losses)//2]
    val_loss = losses[len(losses)//2:]
    return  train_loss, val_loss, test_loss

def evaluate_lambda(train_loader, val_loader, test_loader, lambda_list, device, path):
    """
    Evaluate the VAE model for different values of lambda.
    
    Parameters:
    -----------
    `train_loader` : PyTorch dataloader, the training set.
    `val_loader` : PyTorch dataloader, the validation set.
    `test_loader` : PyTorch dataloader, the test set.
    `lambda_list` : list, the list of lambda values to evaluate.
    `device` : torch.device, the device to use for training.
    `path` : str, the path to save the files.
    """

    # Define the dimensions of the input space
    n_channels = 4
    n_rows = n_cols = next(iter(test_loader))[0].shape[-1]
    z_dim = 32

    # Define the optimizer parameters
    num_epochs = 100
    learning_rate = 6e-5
    l2 = 0.01

    for lamb in lambda_list:

        print("\rLambda:{}".format(lamb))

        # Create an instance of the VAE model
        model = m.VAE(n_rows, n_cols, n_channels, z_dim, lamb).to(device)
        optimizer = torch.optim.Adam(model.parameters(), lr=learning_rate, weight_decay=l2)

        train_loss = []
        val_loss = []
        for epoch in range(num_epochs):
            print("\r{}/{}".format(epoch, num_epochs), end='')
            new_train_loss, new_val_loss = model.train_one_epoch(optimizer, train_loader, val_loader, epoch=epoch, device=device, verbose=False)
            train_loss.append(new_train_loss)
            val_loss.append(new_val_loss)

        test_loss = model.compute_test_loss(test_loader, device)

        # Save losses
        save_loss(train_loss, val_loss, test_loss, path, str(lamb))

        # Save model
        torch.save(model.state_dict(), path+'./model_{}.pt'.format(lamb))

def generate_latent(model, dataloader, device):
    """
    Generate latent space vectors for all the images in the dataset

    Parameters:
    -----------
    model: VAE model
    dataloader: PyTorch dataloader
    device: torch.device

    Returns:
    --------
    mus: torch.Tensor containing the mu vectors for each image
    logvars: torch.Tensor containing the logvar vectors for each image       
    """
    mus = []
    logvars = []
    
    model.eval()  # Set the model to evaluation mode
    
    with torch.no_grad():  # No need to track gradients
        for data in dataloader:
            mu, logvar = model.encoder(data.to(device))  # Get mu and logvar
            mus.append(mu)
            logvars.append(logvar)
    
    mus = torch.cat(mus, dim=0)  # Concatenate all mu and logvar tensors
    logvars = torch.cat(logvars, dim=0)
    
    return mus, logvars
    
def check_distribution(mus, logvars):
    """
    Check that the distribution of the latent space vectors is close to a standard normal distribution

    Parameters:
    -----------
    mus: torch.Tensor containing the mu vectors for each image
    logvars: torch.Tensor containing the logvar vectors for each image
    """

    mus = mus.cpu().numpy()
    stds = np.sqrt(np.exp2(logvars.cpu().numpy()))  # Calculate standard deviations from log variances

    mu_mean = np.mean(mus)
    mu_std = np.std(mus)

    std_mean = np.mean(stds)
    std_std = np.std(stds)

    print(f"Mu: mean={mu_mean}, std={mu_std}") # Check that the mean and std are close to 0 and 1 respectively
    print(f"Std: mean={std_mean}, std={std_std}") # Check that the mean and std are close to 0 and 1 respectively
<<<<<<< HEAD
    
=======

def visualize_generated_images(generated_samples):
    """
    Visualize the generated samples.

    Parameters:
    -----------
    `generated_samples` : numpy array, the generated samples
    """
    num_samples = generated_samples.shape[0]
    fig, axs = plt.subplots(1, num_samples, figsize=(num_samples * 2, 2))

    for i in range(num_samples):
        axs[i].imshow(np.moveaxis(generated_samples[i], [0, 1, 2], [2, 0, 1]))
        axs[i].axis('off')

    plt.show()
>>>>>>> b7c801a3

def sorted_recon_losses(model, test_loader, device):
    """
    Computes the reconstruction loss for each image in the test set and sorts them in ascending order.
    
    Parameters
    ----------
    `model` : VAE - trained model
    `test_loader` : DataLoader - test set
    `device` : str - device on which to run the computations

    Returns
    -------
    `recon_losses` : np.array - sorted reconstruction losses
    `original_images` : np.array - original images
    `reconstructed_images` : np.array - reconstructed images
    """
    
    # List to store reconstruction losses, original images and their reconstructions
    recon_losses = []
    original_images = []
    reconstructed_images = []

    # Model in evaluation mode
    model.eval()

    # Loop over all batches in the test set
    with torch.no_grad():
        for batch in test_loader:
            # Move batch to the device
            batch = batch.to(device)

            # Forward pass and reconstruct the input
            recon, _, _ = model(batch)

            # Compute reconstruction loss (MSE)
            loss = model.soft_dice_loss(recon, batch, reduction ="none").detach().cpu()

            # Append loss, original images and their reconstructions to lists
            recon_losses.append(loss)
            original_images.append(batch.detach().cpu())
            reconstructed_images.append(recon.detach().cpu())

    # Concatenate all batches
    recon_losses = np.concatenate(recon_losses)
    original_images = torch.cat(original_images)
    reconstructed_images = torch.cat(reconstructed_images)

    # Sort by reconstruction loss
    indices = np.argsort(recon_losses)
    
<<<<<<< HEAD
    return recon_losses, original_images, reconstructed_images, indices
=======
    return recon_losses, original_images, reconstructed_images, indices

def retrieve_2D_labeled_images(model, input_tensor, labels_tensor, device):
    """
    Retrieve images according to their corresponding labels

    Parameters:
    -----------
    `model`: VAE object, the trained VAE model
    `input_tensor` : tensor, input images
    `labels_tensor`: tensor, patient identification and labels
    `device` : torch.device, the device to use for predicting

    Returns
    -------
    `input_lower` : ndarray, input images for lower slices
    `input_middle` : ndarray, input images for middle slices
    `input_upper` : ndarray, input images for upper slices
    `output_lower` : ndarray, output images for lower slices
    `output_middle` : ndarray, output images for middle slices
    `output_upper` : ndarray, output images for upper slices
    """
    input = input_tensor.cpu().detach().numpy()
    labels = labels_tensor.cpu().detach().numpy()
    output_tensor = model.predict(input_tensor, device)
    output = output_tensor.cpu().detach().numpy()

    lower_idxs = []
    middle_idxs = []
    upper_idxs = []

    # Calculates whether is a lower, middle or upper slice based on the labels
    for position, label in enumerate(labels[:,1]):
        if (label == 0.):
            lower_idxs.append(position)
        elif (label >= 0.4 and label < 0.6):
            middle_idxs.append(position)
        elif (label == 1.):
            upper_idxs.append(position)
    
    # Computes the images for the positions of the indices
    input_lower = input[lower_idxs]
    input_middle = input[middle_idxs]
    input_upper = input[upper_idxs]
    
    output_lower = output[lower_idxs]
    output_middle = output[middle_idxs]
    output_upper = output[upper_idxs]

    return input_lower, input_middle, input_upper, output_lower, output_middle, output_upper

def transform_tensor_list(tensor_list):
    """
    Transform a tensor list to keep original dimensions

    Parameters:
    -----------
    `tensor_list`: tensor, the tensor to be transformed
    """
    tensor_list_transformed = []
    
    for tensor in tensor_list:
        tensor_list_transformed.append(tensor)
    
    tensor_list = torch.stack(tensor_list_transformed) # creates a torch list
    
    return tensor_list

def visualize_images_slices(input, output, type):
    """
    Visualizes the input and output images for one single slice

    Parameters:
    -----------
    `input`: ndarray, input image
    `output`: ndarray, output image
    `type`: string, type of image [lower, middle, upper]
    """
    ima = [input, output]
    tit = ['input', 'output']

    fig, axs = plt.subplots(1, 2, figsize=(10, 8))

    for i in range(2):
        axs[i].imshow(np.moveaxis(ima[i], [0, 1, 2], [2, 0, 1])[:, :, 1:])
        axs[i].axis('off')  
        axs[i].set_title('{} {}'.format(tit[i], type))
    
    plt.show()

def compute_loss_slices(masks_input, masks_output, vae_model):
    """
    Computes the average loss for lower, middle and upper slices

    Parameters
    ----------
    `masks_input`: tensor, input images
    `masks_output`: tensor, output images
    `vae_model` : VAE object, the trained VAE model
    """
    loss = []
    
    for mask_input, masks_output in zip(masks_input, masks_output):
        loss.append(vae_model.soft_dice_loss(mask_input, masks_output))
    
    return np.mean(np.array(loss))

def visualize_generated_images(generated_images):
    """
    Visualize the generated images.

    Parameters:
    -----------
    `generated_images` : tensor, the generated samples.
    """
    generated_images = generated_images.cpu().detach().numpy()

    fig, axs = plt.subplots(1, 5, figsize=(20,4))
    for i in range(0, len(generated_images)):
        axs[i].imshow(np.moveaxis(generated_images[i], [0, 1, 2], [2, 0, 1])[:, :, 1:])
        axs[i].axis('off')  # Turn off the axis labels

def visualize_generated_images1(generated_samples):
    """
    Visualize the generated samples.

    Parameters:
    -----------
    `generated_samples` : tensor, the generated samples.
    """
    samples = generated_samples.cpu().detach().numpy()
    

    fig, axs = plt.subplots(1, len(samples), figsize=(len(samples) * 2, 2))

    for i in range(len(samples)):
        axs[i].imshow(samples[i])

    
    plt.show()


def visualize_generated_images2(imgs):
    """
    Visualize the generated samples.

    Parameters:
    -----------
    `generated_samples` : tensor, the generated samples.
    """
    images = imgs.cpu().detach().numpy()
    r = 1
    c = images.shape[0]
    fig, axs = plt.subplots(r, c)
    for j in range(c):
      #black and white images
      axs[j].imshow(images[j, :,:],)
      axs[j].axis('off')
    plt.show()
>>>>>>> b7c801a3
<|MERGE_RESOLUTION|>--- conflicted
+++ resolved
@@ -4,60 +4,28 @@
 from torch.utils.data import DataLoader
 from torchvision import datasets, transforms
 from scipy.stats import norm
-
-import model as m
 import preprocessing as pre
 
-def visualize(vae_model, input_tensor, device, save=False, path=None):
-    """
-    Visualize the input and the output of the VAE model, runs the model on the input tensor.
+def visualize(vae_model, input_tensor, device):
+    """
+    Visualize the input and the output of the VAE model.
 
     Parameters:
     -----------
     `vae_model` : VAE object, the trained VAE model
     `input` : tensor, the input images.
     `device` : torch.device, the device to use for predicting
-    `save` : bool, whether to save the images or not
-    `path` : str, the path to save the images
     """
     input = input_tensor.cpu().detach().numpy()
     output_tensor = vae_model.predict( input_tensor, device )
     output = output_tensor.cpu().detach().numpy()
     
-    fig, axs = plt.subplots( 2, len(input), figsize=(len(input)*2, 4) )
-
     for i in range(0, len(input)):
-        axs[0, i].imshow( np.moveaxis( input[i], [0,1,2], [2,0,1] )[:,:,1:] )
-        axs[0, i].axis('off')
-        axs[1, i].imshow( np.moveaxis( output[i], [0,1,2], [2,0,1] )[:,:,1:] )
-        axs[1, i].axis('off')
-    
-    if save:
-        plt.savefig(path+'images/input_output_lamb{}.png'.format(vae_model.lamb), dpi=300, bbox_inches='tight')
-    plt.show()
-
-def visualize_generated_images(generated_samples_tensor, save=False, path=None, lamb=None):
-    """
-    Visualize the generated samples.
-
-    Parameters:
-    -----------
-    `generated_samples_tensor` : tensor, the generated samples.
-    `save` : bool, whether to save the images or not
-    `path` : str, the path to save the images
-    `lamb` : float, the lambda value
-    """
-    generated_samples = generated_samples_tensor.cpu().detach().numpy()
-    num_samples = generated_samples.shape[0]
-    fig, axs = plt.subplots(1, num_samples, figsize=(num_samples * 2, 2))
-
-    for i in range(num_samples):
-        axs[i].imshow(np.moveaxis(generated_samples[i], [0, 1, 2], [2, 0, 1])[:,:,1:])
-        axs[i].axis('off')
-
-    if save:
-        plt.savefig(path+'images/generated_lamb{}.png'.format(lamb), dpi=300, bbox_inches='tight')
-    plt.show()
+        fig, axs = plt.subplots( 1, 2, figsize=(8,4) )
+        axs = axs.ravel()
+        axs[0].imshow( np.moveaxis( input[i], [0,1,2], [2,0,1] )[:,:,1:] )
+        axs[1].imshow( np.moveaxis( output[i], [0,1,2], [2,0,1] )[:,:,1:] )
+        plt.show()
 
 def plot_loss(train_loss, val_loss):
     """
@@ -79,88 +47,6 @@
     plt.legend()
     plt.show()
 
-def save_loss(train_loss, val_loss, test_loss, path, filename_sufix):
-    """
-    Save the train and validation losses over epochs and test loss to a file.
-    
-    Parameters:
-    -----------
-    `val_losses` : list, the validation losses over epochs.
-    `test_losses` : list, the final test loss.
-    `path` : str, the path to save the file.
-    `filename_sufix` : str, the filename sufix.
-    """
-    np.savez( path+'loss_'+filename_sufix, np.array(train_loss+val_loss+[test_loss]) )
-
-def load_loss(path, filename_sufix):
-    """
-    Load the train and validation losses over epochs and test loss from a file.
-    
-    Parameters:
-    -----------
-    `path` : str, the path to load the file.
-    `filename_sufix` : str, the filename sufix.
-
-    Returns:
-    --------
-    `train_loss` : list, the train losses over epochs.
-    `val_loss` : list, the validation losses over epochs.
-    `test_loss` : float, the final test loss.
-    """
-    losses = np.load( path+'loss_'+filename_sufix+'.npz' )['arr_0'].tolist()
-    test_loss = losses.pop()
-    train_loss = losses[:len(losses)//2]
-    val_loss = losses[len(losses)//2:]
-    return  train_loss, val_loss, test_loss
-
-def evaluate_lambda(train_loader, val_loader, test_loader, lambda_list, device, path):
-    """
-    Evaluate the VAE model for different values of lambda.
-    
-    Parameters:
-    -----------
-    `train_loader` : PyTorch dataloader, the training set.
-    `val_loader` : PyTorch dataloader, the validation set.
-    `test_loader` : PyTorch dataloader, the test set.
-    `lambda_list` : list, the list of lambda values to evaluate.
-    `device` : torch.device, the device to use for training.
-    `path` : str, the path to save the files.
-    """
-
-    # Define the dimensions of the input space
-    n_channels = 4
-    n_rows = n_cols = next(iter(test_loader))[0].shape[-1]
-    z_dim = 32
-
-    # Define the optimizer parameters
-    num_epochs = 100
-    learning_rate = 6e-5
-    l2 = 0.01
-
-    for lamb in lambda_list:
-
-        print("\rLambda:{}".format(lamb))
-
-        # Create an instance of the VAE model
-        model = m.VAE(n_rows, n_cols, n_channels, z_dim, lamb).to(device)
-        optimizer = torch.optim.Adam(model.parameters(), lr=learning_rate, weight_decay=l2)
-
-        train_loss = []
-        val_loss = []
-        for epoch in range(num_epochs):
-            print("\r{}/{}".format(epoch, num_epochs), end='')
-            new_train_loss, new_val_loss = model.train_one_epoch(optimizer, train_loader, val_loader, epoch=epoch, device=device, verbose=False)
-            train_loss.append(new_train_loss)
-            val_loss.append(new_val_loss)
-
-        test_loss = model.compute_test_loss(test_loader, device)
-
-        # Save losses
-        save_loss(train_loss, val_loss, test_loss, path, str(lamb))
-
-        # Save model
-        torch.save(model.state_dict(), path+'./model_{}.pt'.format(lamb))
-
 def generate_latent(model, dataloader, device):
     """
     Generate latent space vectors for all the images in the dataset
@@ -213,9 +99,6 @@
 
     print(f"Mu: mean={mu_mean}, std={mu_std}") # Check that the mean and std are close to 0 and 1 respectively
     print(f"Std: mean={std_mean}, std={std_std}") # Check that the mean and std are close to 0 and 1 respectively
-<<<<<<< HEAD
-    
-=======
 
 def visualize_generated_images(generated_samples):
     """
@@ -233,7 +116,6 @@
         axs[i].axis('off')
 
     plt.show()
->>>>>>> b7c801a3
 
 def sorted_recon_losses(model, test_loader, device):
     """
@@ -285,9 +167,6 @@
     # Sort by reconstruction loss
     indices = np.argsort(recon_losses)
     
-<<<<<<< HEAD
-    return recon_losses, original_images, reconstructed_images, indices
-=======
     return recon_losses, original_images, reconstructed_images, indices
 
 def retrieve_2D_labeled_images(model, input_tensor, labels_tensor, device):
@@ -446,5 +325,4 @@
       #black and white images
       axs[j].imshow(images[j, :,:],)
       axs[j].axis('off')
-    plt.show()
->>>>>>> b7c801a3
+    plt.show()